--- conflicted
+++ resolved
@@ -59,6 +59,7 @@
 bool writeDetectionResult(const DetectionResult& result, const std::string& filename)
 {
     boost::property_tree::ptree ptree;
+
     std::string basePath = boost::filesystem::path(filename).parent_path().string();
     basePath += boost::filesystem::path::preferred_separator;
 
@@ -67,18 +68,13 @@
     {
         boost::property_tree::ptree pt;
         std::string imageFilename = img.filename;
-<<<<<<< HEAD
-        std::string basePath = boost::filesystem::path(filename).parent_path().c_str();
-        basePath += boost::filesystem::path::preferred_separator;
-=======
->>>>>>> fe44dbe2
 
-        #if BOOST_VERSION / 100000 >= 1 && BOOST_VERSION / 100 % 1000 < 60
-            imageFilename = boost::replace_all_copy(imageFilename, basePath, "");
-        #else
-            imageFilename = boost::filesystem::relative(imageFilename, basePath).string();
-        #endif
-     
+#if BOOST_VERSION / 100000 >= 1 && BOOST_VERSION / 100 % 1000 < 60
+        imageFilename = boost::replace_all_copy(imageFilename, basePath, "");
+#else
+        imageFilename = boost::filesystem::relative(imageFilename, basePath).string();
+#endif
+
         pt.put("filename", imageFilename);
         pt.put("id", img.imageId);
         pt_imgs.push_back(std::make_pair("", pt));
